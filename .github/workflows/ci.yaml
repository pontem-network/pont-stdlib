name: tests
on:
  pull_request:
  push:
    branches:
      - master

jobs:
  tests:
    name: test on ubuntu-latest
    runs-on: ubuntu-latest
    strategy:
      fail-fast: false
      matrix:
        dove:
          - 1.3.0
          - latest
    defaults:
      run:
        shell: bash

    steps:
      - name: Checkout repository
        uses: actions/checkout@v2

      - name: get Dove
        uses: pontem-network/get-dove@main
        with:
          prerelease: true
<<<<<<< HEAD
          version: 1.3.3
=======
          version: ${{ matrix.dove }}
>>>>>>> afd37936
          token: ${{ secrets.GITHUB_TOKEN }}

      - name: Test
        run: dove test<|MERGE_RESOLUTION|>--- conflicted
+++ resolved
@@ -13,7 +13,7 @@
       fail-fast: false
       matrix:
         dove:
-          - 1.3.0
+          - 1.3.3
           - latest
     defaults:
       run:
@@ -27,11 +27,7 @@
         uses: pontem-network/get-dove@main
         with:
           prerelease: true
-<<<<<<< HEAD
-          version: 1.3.3
-=======
           version: ${{ matrix.dove }}
->>>>>>> afd37936
           token: ${{ secrets.GITHUB_TOKEN }}
 
       - name: Test
